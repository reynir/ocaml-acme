--- conflicted
+++ resolved
@@ -16,12 +16,8 @@
     "cmdliner"
     "cohttp"
     "logs"
-<<<<<<< HEAD
     "fmt"
-    "lwt"
-=======
     "lwt" {>= "2.6.0"}
->>>>>>> 01b69047
     "nocrypto"
     "x509"
     "yojson"
